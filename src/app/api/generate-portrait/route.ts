--- conflicted
+++ resolved
@@ -14,13 +14,12 @@
 
 export async function POST(request: NextRequest) {
   try {
-<<<<<<< HEAD
-    const { character, world } = await request.json() as GeneratePortraitRequest;
-=======
     const body = await request.json();
     
     // Handle different input formats
     let prompt: string;
+    let character: Character | undefined;
+    let world: World | undefined;
     
     if (typeof body === 'string') {
       prompt = body;
@@ -29,35 +28,31 @@
       prompt = body.prompt;
     } else if (body.character) {
       // Character + world format - need to build prompt
-      const character = body.character;
-      const world = body.world;
+      character = body.character;
+      world = body.world;
       const customDescription = body.customDescription;
       
       // Build a prompt from character data
       const physicalDesc = customDescription || character.background?.physicalDescription || 'No specific appearance described';
       const worldTheme = world?.theme || 'fantasy';
+      const isKnownFigure = character.background?.isKnownFigure;
       
-      prompt = `Create a photorealistic portrait of a character named "${character.name}" in a ${worldTheme} setting. Physical description: ${physicalDesc}. Character background: ${character.background?.history || 'Unknown background'}. Personality: ${character.background?.personality || 'Unknown personality'}. Make the portrait detailed and atmospheric, matching the ${worldTheme} theme.`;
+      prompt = `Create a professional portrait of ${character.name}, ${physicalDesc}. ${isKnownFigure ? `This should be recognizable as ${character.name} from the source material.` : 'This is an original character.'} Style: realistic portrait, professional lighting, clear facial features, suitable for a character profile. Setting theme: ${worldTheme}.`;
     } else {
       return NextResponse.json(
         { error: 'Either prompt string or character object is required' },
         { status: 400 }
       );
     }
->>>>>>> b8c460b7
     
-    if (!character) {
+    if (!prompt) {
       return NextResponse.json(
-<<<<<<< HEAD
-        { error: 'Character is required' },
-=======
         { error: 'Prompt could not be determined from input' },
->>>>>>> b8c460b7
         { status: 400 }
       );
     }
 
-    logger.debug('generate-portrait API', 'Generating portrait for character:', character.name);
+    logger.debug('generate-portrait API', 'Generating portrait with prompt:', prompt.substring(0, 100) + '...');
 
     const apiKey = process.env.GEMINI_API_KEY;
     
@@ -65,18 +60,17 @@
       // Return a mock portrait for development
       const mockPortrait = {
         type: 'ai-generated' as const,
-        url: `https://api.dicebear.com/7.x/avataaars/svg?seed=${encodeURIComponent(character.name)}`,
+        url: `https://api.dicebear.com/7.x/avataaars/svg?seed=${encodeURIComponent(character?.name || 'unknown')}`,
         generatedAt: new Date().toISOString(),
-        prompt: `Portrait of ${character.name}`
+        prompt: prompt
       };
       
-      logger.debug('generate-portrait API', 'Using mock portrait for development:', character.name);
-      return NextResponse.json({ portrait: mockPortrait });
+      logger.debug('generate-portrait API', 'Using mock portrait for development');
+      return NextResponse.json({ 
+        portrait: mockPortrait,
+        image: mockPortrait.url // For backward compatibility
+      });
     }
-
-    // Build portrait prompt
-    const isKnownFigure = character.background.isKnownFigure;
-    const prompt = `Create a professional portrait of ${character.name}, ${character.background.physicalDescription || 'a person with distinctive features'}. ${isKnownFigure ? `This should be recognizable as ${character.name} from the source material.` : 'This is an original character.'} Style: realistic portrait, professional lighting, clear facial features, suitable for a character profile. ${world?.theme ? `Setting theme: ${world.theme}.` : ''}`;
     
     // Call Google's Gemini API for image generation
     const response = await fetch(
@@ -105,12 +99,15 @@
       // Return mock portrait as fallback
       const fallbackPortrait = {
         type: 'ai-generated' as const,
-        url: `https://api.dicebear.com/7.x/avataaars/svg?seed=${encodeURIComponent(character.name)}`,
+        url: `https://api.dicebear.com/7.x/avataaars/svg?seed=${encodeURIComponent(character?.name || 'fallback')}`,
         generatedAt: new Date().toISOString(),
         prompt: prompt
       };
       
-      return NextResponse.json({ portrait: fallbackPortrait });
+      return NextResponse.json({ 
+        portrait: fallbackPortrait,
+        image: fallbackPortrait.url // For backward compatibility
+      });
     }
 
     const data = await response.json();
@@ -129,25 +126,21 @@
       // Return mock portrait as fallback
       const fallbackPortrait = {
         type: 'ai-generated' as const,
-        url: `https://api.dicebear.com/7.x/avataaars/svg?seed=${encodeURIComponent(character.name)}`,
+        url: `https://api.dicebear.com/7.x/avataaars/svg?seed=${encodeURIComponent(character?.name || 'fallback')}`,
         generatedAt: new Date().toISOString(),
         prompt: prompt
       };
       
-      return NextResponse.json({ portrait: fallbackPortrait });
+      return NextResponse.json({ 
+        portrait: fallbackPortrait,
+        image: fallbackPortrait.url // For backward compatibility
+      });
     }
 
     // Return the generated portrait
     const mimeType = imagePart.inlineData.mimeType;
     const base64Data = imagePart.inlineData.data;
     
-<<<<<<< HEAD
-    const portrait = {
-      type: 'ai-generated' as const,
-      url: `data:${mimeType};base64,${base64Data}`,
-      generatedAt: new Date().toISOString(),
-=======
-    // Return the portrait object that components expect
     const portraitData = {
       type: 'ai-generated' as const,
       url: `data:${mimeType};base64,${base64Data}`,
@@ -155,16 +148,12 @@
       prompt: prompt
     };
     
+    logger.debug('generate-portrait API', 'Portrait generated successfully');
+
     return NextResponse.json({
       portrait: portraitData,
-      image: `data:${mimeType};base64,${base64Data}`, // For backward compatibility
->>>>>>> b8c460b7
-      prompt: prompt
-    };
-    
-    logger.debug('generate-portrait API', 'Portrait generated successfully for:', character.name);
-
-    return NextResponse.json({ portrait });
+      image: `data:${mimeType};base64,${base64Data}` // For backward compatibility
+    });
 
   } catch (error) {
     logger.error('generate-portrait API', 'Portrait generation failed:', error);
@@ -177,6 +166,9 @@
       prompt: `Portrait fallback`
     };
     
-    return NextResponse.json({ portrait: fallbackPortrait });
+    return NextResponse.json({ 
+      portrait: fallbackPortrait,
+      image: fallbackPortrait.url // For backward compatibility
+    });
   }
 }