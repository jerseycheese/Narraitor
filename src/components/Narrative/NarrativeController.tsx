import React, { useEffect, useState, useRef, useMemo } from 'react';
import { NarrativeHistory } from './NarrativeHistory';
import { NarrativeGenerator } from '@/lib/ai/narrativeGenerator';
import { createDefaultGeminiClient } from '@/lib/ai/defaultGeminiClient';
import { narrativeStore } from '@/state/narrativeStore';
import { Decision, NarrativeContext, NarrativeSegment } from '@/types/narrative.types';

interface NarrativeControllerProps {
  worldId: string;
  sessionId: string;
  characterId?: string;
  onNarrativeGenerated?: (segment: NarrativeSegment) => void;
  onChoicesGenerated?: (decision: Decision) => void;
  triggerGeneration?: boolean;
  choiceId?: string; // ID of the choice that triggered this narrative
  className?: string;
  generateChoices?: boolean; // Whether to generate choices after narrative
}

export const NarrativeController: React.FC<NarrativeControllerProps> = ({
  worldId,
  sessionId,
  characterId,
  onNarrativeGenerated,
  onChoicesGenerated,
  triggerGeneration = true,
  choiceId,
  className,
  generateChoices = true
}) => {
  const [segments, setSegments] = useState<NarrativeSegment[]>([]);
  const [isLoading, setIsLoading] = useState(false);
  const [isGeneratingChoices, setIsGeneratingChoices] = useState(false);
  const [error, setError] = useState<string | null>(null);
  
  // Access store methods in a way that works with testing
  const addSegment = narrativeStore(state => state.addSegment);
  const getSessionSegments = narrativeStore(state => state.getSessionSegments);
  const narrativeGenerator = useMemo(() => new NarrativeGenerator(createDefaultGeminiClient()), []);

  // Track if we've already generated a narrative for this session
  const [sessionKey, setSessionKey] = useState('');
  const [initialGenerationCompleted, setInitialGenerationCompleted] = useState(false);
  const [processedChoices, setProcessedChoices] = useState<Set<string>>(new Set());
  const mountedRef = useRef(false);
  const generateCount = useRef(0);
  // Use a ref to track if we've initiated generation in this component instance
  const initialGenerationInitiated = useRef(false);
  // Use a ref to prevent overlapping choice generation
  const choiceGenerationInProgress = useRef(false);

  // Load existing segments on mount and reset state when session changes
  useEffect(() => {
    // Create a unique session key to track this instance
    const instanceKey = `${sessionId}-${Date.now()}`;
    setSessionKey(instanceKey);
    
    // Initialize controller for the session
    
    // Reset state when session changes
    setProcessedChoices(new Set());
    setError(null);
    generateCount.current = 0;
    
    // Load segments for the current session
    const existingSegments = getSessionSegments(sessionId);
    setSegments(existingSegments);
    
    // Check if we already have an initial scene - more precise than just checking if any segments exist
    const hasInitialScene = existingSegments.some(segment => 
      segment.type === 'scene' && segment.metadata?.location === 'Starting Location'
    );
    
    // Critical: mark initial generation as completed if we already have an initial scene
    // This MUST be done before any effect that might trigger generation
    setInitialGenerationCompleted(hasInitialScene);
    
    if (hasInitialScene) {
      initialGenerationInitiated.current = true; // Prevent any attempt to generate an initial scene
    }

    // Set mounted flag
    mountedRef.current = true;
    
    return () => {
      // Clear mounted flag when component unmounts
      mountedRef.current = false;
      initialGenerationInitiated.current = false; // Reset generation init flag
      choiceGenerationInProgress.current = false; // Reset choice generation flag
    };
  }, [sessionId, getSessionSegments]);

  // Deduplicate segments by ID to ensure we don't have duplicates in localStorage
  useEffect(() => {
    if (segments.length > 0) {
      // Check for duplicates
      const ids = new Set();
      const hasDuplicates = segments.some(segment => {
        if (ids.has(segment.id)) return true;
        ids.add(segment.id);
        return false;
      });
      
      if (hasDuplicates) {
        // Deduplicate by keeping only the first occurrence of each ID
        const uniqueSegments = [];
        const seenIds = new Set();
        
        for (const segment of segments) {
          if (!seenIds.has(segment.id)) {
            uniqueSegments.push(segment);
            seenIds.add(segment.id);
          }
        }
        
        // Update local state with deduplicated segments
        setSegments(uniqueSegments);
      }
    }
  }, [segments, sessionKey]);

  // Primary generation effect
  useEffect(() => {
    // Skip if component is unmounted
    if (!mountedRef.current) return;
    
    // Generate narrative when triggered
    if (triggerGeneration && !isLoading) {
      // Initial narrative generation (only if we have no segments and haven't generated one yet)
      if (segments.length === 0 && !initialGenerationCompleted && !initialGenerationInitiated.current) {
        // Set both state and refs to prevent duplicate generation
        setInitialGenerationCompleted(true);
        initialGenerationInitiated.current = true;
        
        generateCount.current += 1;
        generateInitialNarrative();
      } 
      // Choice-based generation (only if we haven't processed this choice already)
      else if (choiceId && !processedChoices.has(choiceId)) {
        // Mark this choice as processed BEFORE generating
        // This prevents multiple generations from triggering
        setProcessedChoices(prev => {
          const updated = new Set(prev);
          updated.add(choiceId);
          return updated;
        });
        
        generateCount.current += 1;
        generateNextSegment(choiceId);
      }
      // Log if we're skipping generation
      else if (segments.length > 0 && initialGenerationCompleted) {
      } else {
      }
    }
    // eslint-disable-next-line react-hooks/exhaustive-deps
  }, [triggerGeneration, choiceId, segments.length, isLoading, sessionId, sessionKey]);

  /**
   * Generate player choices based on current narrative context
   */
  const generatePlayerChoices = async () => {
    if (!mountedRef.current) {
      return;
    }
    
    // Prevent overlapping choice generation using ref (more reliable than state)
    if (choiceGenerationInProgress.current) {
      return;
    }
    
    choiceGenerationInProgress.current = true;
    
    // Get fresh segments from the store instead of relying on component state
    const currentSegments = narrativeStore.getState().getSessionSegments(sessionId);
    
    if (currentSegments.length === 0) {
      return;
    }
    setIsGeneratingChoices(true);
    
    // Create fallback choices upfront - we'll use these immediately if something fails
    const fallbackId = `decision-fallback-${Date.now()}`;
    const fallbackDecision: Decision = {
      id: fallbackId,
      prompt: "What will you do?",
      options: [
        { id: `option-${fallbackId}-1`, text: "Investigate further" },
        { id: `option-${fallbackId}-2`, text: "Talk to nearby characters" },
        { id: `option-${fallbackId}-3`, text: "Move to a new location" }
      ]
    };
    
    try {
      // Use recent segments for context - get from fresh data
      const recentSegments = currentSegments.slice(-5);
      
      // Create narrative context for choice generation
      const narrativeContext: NarrativeContext = {
        worldId,
        currentSceneId: `scene-${Date.now()}`,
        characterIds: [],
        previousSegments: recentSegments,
        currentTags: recentSegments[recentSegments.length - 1]?.metadata?.tags || [],
        sessionId: sessionId || 'temp-session',
        recentSegments,
        currentLocation: recentSegments[recentSegments.length - 1]?.metadata?.location || undefined
      };
      
      // Generate choices with a 15-second timeout for real API calls
      let decision;
      try {
        // Set up a race between the AI generation and a timeout
        const timeoutPromise = new Promise<Decision>((_, reject) => {
          setTimeout(() => reject(new Error('AI choice generation timed out after 15 seconds')), 15000);
        });
        
        decision = await Promise.race([
          narrativeGenerator.generatePlayerChoices(
            worldId,
            narrativeContext,
            []
          ),
          timeoutPromise
        ]);
        
      } catch (error) {
        console.error('⚡ CHOICE GENERATION: Generation failed or timed out, using fallback. Error:', error);
        console.log('⚡ CHOICE GENERATION: Narrative context was:', narrativeContext);
        decision = fallbackDecision;
      }
      
      // Skip if component unmounted during async operation
      if (!mountedRef.current) {
        return;
      }
      
      // Verify decision structure and use fallback if invalid
      if (!decision || !decision.options || decision.options.length === 0) {
        decision = fallbackDecision;
      }
      
      
      // Add decision to store and get the actual stored ID
      const storedDecisionId = narrativeStore.getState().addDecision(sessionId, {
        prompt: decision.prompt,
        options: decision.options
      });
      
      // Update the decision with the stored ID before passing to parent
      decision.id = storedDecisionId;
      
      // Only notify parent component if we have AI-generated choices (not fallback)
      if (decision !== fallbackDecision) {
        
        if (onChoicesGenerated) {
          try {
            // Create a deep copy of the decision to ensure React state updates
            const decisionCopy = JSON.parse(JSON.stringify(decision));
            onChoicesGenerated(decisionCopy);
          } catch (error) {
            console.error('⚡ CHOICE GENERATION: Error calling onChoicesGenerated:', error);
          }
        }
      }
    } catch (error) {
      console.error('⚡ CHOICE GENERATION: Unhandled error in generatePlayerChoices:', error);
      setError('Unable to generate choices. Please check your connection and try again.');
      
      // Even if we get an unhandled error, try to provide fallback choices
      
      try {
        // Only try to create fallback choices if we haven't already added any for this session
        const existingDecisions = narrativeStore.getState().getSessionDecisions(sessionId);
        
        if (existingDecisions.length === 0 && mountedRef.current) {
          // Create and add fallback choices to the store
          const fallbackId = `decision-fallback-error-${Date.now()}`;
          const fallbackDecision: Decision = {
            id: fallbackId,
            prompt: "What will you do now?",
            options: [
              { id: `option-${fallbackId}-1`, text: "Investigate the situation" },
              { id: `option-${fallbackId}-2`, text: "Speak with someone nearby" },
              { id: `option-${fallbackId}-3`, text: "Move to a different area" }
            ]
          };
          
          // Add to store and get the actual stored ID
          const storedFallbackId = narrativeStore.getState().addDecision(sessionId, {
            prompt: fallbackDecision.prompt,
            options: fallbackDecision.options
          });
          
          // Update the fallback decision with the stored ID
          fallbackDecision.id = storedFallbackId;
          
          // Notify parent
          if (onChoicesGenerated && mountedRef.current) {
            const decisionCopy = JSON.parse(JSON.stringify(fallbackDecision));
            onChoicesGenerated(decisionCopy);
          }
        }
      } catch (fallbackError) {
        console.error('⚡ CHOICE GENERATION: Failed to provide fallback choices:', fallbackError);
      }
    } finally {
      choiceGenerationInProgress.current = false;
      if (mountedRef.current) {
        setIsGeneratingChoices(false);
      }
    }
  };

  const generateInitialNarrative = async () => {
    
    // CHECK FIRST: Don't generate an initial scene if one already exists
    // Do a fresh check of the store to get the latest state
    const existingSegments = getSessionSegments(sessionId);
    const hasAnySegments = existingSegments.length > 0;
    
    
    // If we have ANY segments, this is a resumed session - don't generate initial narrative
    if (hasAnySegments) {
      setInitialGenerationCompleted(true);
      setIsLoading(false);
      return;
    }
    
    setIsLoading(true);
    setError(null);
    
    try {
      const result = await narrativeGenerator.generateInitialScene(worldId, characterId ? [characterId] : []);
      
      // Skip if component unmounted during async operation
      if (!mountedRef.current) {
        return;
      }
      
      // Double-check we still don't have any segments (in case another instance created one)
      const currentSegments = getSessionSegments(sessionId);
      const nowHasSegments = currentSegments.length > 0;
      
      if (nowHasSegments) {
        setIsLoading(false);
        return;
      }
      
      const segmentId = `seg-${worldId}-${Date.now()}`;
      const now = new Date();
      const newSegment: NarrativeSegment = {
        id: segmentId,
        content: result.content,
        type: result.segmentType,
        metadata: result.metadata,
        sessionId, // Explicitly set sessionId
        worldId,   // Explicitly set worldId
        timestamp: now,
        createdAt: now.toISOString(),
        updatedAt: now.toISOString()
      };
      
      // Add to local state
      setSegments(prev => [...prev, newSegment]);
      
      // Add to store
      addSegment(sessionId, {
        content: newSegment.content,
        type: newSegment.type,
        characterIds: newSegment.characterIds || [],
        metadata: newSegment.metadata,
        updatedAt: newSegment.updatedAt,
        timestamp: newSegment.timestamp
      });
      
      if (onNarrativeGenerated) {
        onNarrativeGenerated(newSegment);
      }
      
      // Generate choices if enabled - always generate for initial narrative
      if (generateChoices) {
        
        // Start generating AI choices immediately without showing fallback choices first
        setTimeout(() => {
          generatePlayerChoices();
        }, 500); // Reduced timeout since we're not showing immediate choices
      }
    } catch (err) {
      console.error(`Error generating narrative:`, err);
      setError('Unable to generate narrative. Please check your connection and try again.');
    } finally {
      if (mountedRef.current) {
        setIsLoading(false);
      }
    }
  };

  const generateNextSegment = async (triggeringChoiceId: string) => {
    
    if (segments.length === 0) {
      return;
    }
    
    setIsLoading(true);
    setError(null);
    
    try {
      // Use recent segments for context (last 3-5 segments)
      const recentSegments = segments.slice(-5);
      
      // Get the actual choice text from the narrative store
      const decisions = narrativeStore.getState().getSessionDecisions(sessionId);
      let choiceText = triggeringChoiceId;
      
      // Find the decision that contains this choice
      let isCustomInput = false;
      for (const decision of decisions) {
        const selectedOption = decision.options.find(opt => opt.id === triggeringChoiceId);
        if (selectedOption) {
<<<<<<< HEAD
          // For custom input, use the customText, otherwise use the regular text
          choiceText = selectedOption.isCustomInput && selectedOption.customText 
            ? selectedOption.customText 
            : selectedOption.text;
=======
          choiceText = selectedOption.text;
          isCustomInput = selectedOption.isCustomInput || false;
>>>>>>> f9f4f5d4
          break;
        }
      }
      
      const result = await narrativeGenerator.generateSegment({
        worldId,
        sessionId,
        characterIds: characterId ? [characterId] : [],
        narrativeContext: {
          worldId,
          currentSceneId: `scene-${Date.now()}`,
          characterIds: characterId ? [characterId] : [],
          previousSegments: recentSegments,
          currentTags: recentSegments[recentSegments.length - 1]?.metadata?.tags || [],
          sessionId: sessionId || 'temp-session',
          recentSegments,
          currentSituation: `Player chose: "${choiceText}"`
        },
        generationParameters: {
          segmentType: 'scene',
          includedTopics: [choiceText]
        }
      });
      
      // Skip if component unmounted during async operation
      if (!mountedRef.current) {
        return;
      }
      
      const segmentId = `seg-${worldId}-${triggeringChoiceId}-${Date.now()}`;
      const now = new Date();
      const newSegment: NarrativeSegment = {
        id: segmentId,
        content: result.content,
        type: result.segmentType,
        metadata: result.metadata,
        sessionId, // Explicitly set sessionId
        worldId,   // Explicitly set worldId
        timestamp: now,
        createdAt: now.toISOString(),
        updatedAt: now.toISOString()
      };
      
      // Add to local state
      setSegments(prev => [...prev, newSegment]);
      
      // Add to store
      addSegment(sessionId, {
        content: newSegment.content,
        type: newSegment.type,
        characterIds: newSegment.characterIds || [],
        metadata: newSegment.metadata,
        updatedAt: newSegment.updatedAt,
        timestamp: newSegment.timestamp
      });
      
      if (onNarrativeGenerated) {
        onNarrativeGenerated(newSegment);
      }
      
      // Generate choices if enabled
      if (generateChoices) {
        if (isCustomInput) {
          // Generate choices after a longer delay to ensure custom input is fully processed
          setTimeout(() => {
            generatePlayerChoices();
          }, 2000); // Longer delay after custom input
        } else {
          // Start generating AI choices immediately without showing fallback choices first
          setTimeout(() => {
            generatePlayerChoices();
          }, 500); // Normal timeout for predefined choices
        }
      }
    } catch (err) {
      console.error(`Error generating narrative:`, err);
      setError('Unable to generate narrative. Please check your connection and try again.');
    } finally {
      if (mountedRef.current) {
        setIsLoading(false);
      }
    }
  };

  const handleRetry = () => {
    setError(null);
    
    // If we have no segments, retry initial generation
    if (segments.length === 0) {
      generateInitialNarrative();
    } else if (choiceId && processedChoices.has(choiceId)) {
      // If we were trying to generate from a choice, remove it from processed and retry
      setProcessedChoices(prev => {
        const updated = new Set(prev);
        updated.delete(choiceId);
        return updated;
      });
      generateNextSegment(choiceId);
    } else {
      // Otherwise just clear the error
      setError(null);
    }
  };

  return (
    <div className={`narrative-controller ${className || ''}`}>
      <NarrativeHistory 
        segments={segments}
        isLoading={isLoading || isGeneratingChoices}
        error={error || undefined}
        onRetry={handleRetry}
      />
    </div>
  );
};<|MERGE_RESOLUTION|>--- conflicted
+++ resolved
@@ -418,15 +418,11 @@
       for (const decision of decisions) {
         const selectedOption = decision.options.find(opt => opt.id === triggeringChoiceId);
         if (selectedOption) {
-<<<<<<< HEAD
           // For custom input, use the customText, otherwise use the regular text
           choiceText = selectedOption.isCustomInput && selectedOption.customText 
             ? selectedOption.customText 
             : selectedOption.text;
-=======
-          choiceText = selectedOption.text;
           isCustomInput = selectedOption.isCustomInput || false;
->>>>>>> f9f4f5d4
           break;
         }
       }
