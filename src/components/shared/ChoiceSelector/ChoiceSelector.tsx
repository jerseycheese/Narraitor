'use client';

<<<<<<< HEAD
import React, { useState, useEffect, useRef, useCallback } from 'react';
import { Decision, ChoiceAlignment } from '@/types/narrative.types';
=======
import React, { useState, useRef, useCallback } from 'react';
import { Decision } from '@/types/narrative.types';
>>>>>>> f9f4f5d4

// Simple choice interface for backwards compatibility
export interface SimpleChoice {
  id: string;
  text: string;
  isSelected?: boolean;
}

// Unified props that can accept either simple choices or a Decision
interface ChoiceSelectorProps {
  // Either simple choices or a decision object
  choices?: SimpleChoice[];
  decision?: Decision;
  
  // Common props
  prompt?: string; // Override prompt text
  onSelect: (choiceId: string) => void;
  isDisabled?: boolean;
  className?: string;
  showHints?: boolean; // Whether to show hints when available
  
  // Custom input props
  enableCustomInput?: boolean;
  onCustomSubmit?: (customText: string) => void;
  customInputPlaceholder?: string;
  maxCustomLength?: number;
}

/**
 * Get CSS classes for alignment-based styling
 */
const getAlignmentClasses = (alignment?: ChoiceAlignment, isDisabled?: boolean): string => {
  const baseClasses = {
    lawful: 'bg-blue-50 border-blue-300',
    chaotic: 'bg-red-50 border-red-300',
    neutral: 'bg-white border-gray-200'
  };
  
  const hoverClasses = {
    lawful: 'hover:bg-blue-100',
    chaotic: 'hover:bg-red-100', 
    neutral: 'hover:bg-gray-50'
  };
  
  const alignmentKey = alignment || 'neutral';
  const base = baseClasses[alignmentKey];
  const hover = isDisabled ? '' : hoverClasses[alignmentKey];
  
  return `${base} ${hover}`;
};

/**
 * Unified choice selector component that handles both simple choices and complex decisions
 */
const ChoiceSelector: React.FC<ChoiceSelectorProps> = ({
  choices,
  decision,
  prompt,
  onSelect,
  isDisabled = false,
  className = '',
  showHints = true,
  enableCustomInput = false,
  onCustomSubmit,
  customInputPlaceholder = 'Type your custom response...',
  maxCustomLength = 250,
}) => {
  // Custom input state
  const [customInputText, setCustomInputText] = useState('');
  const [selectedOptionId, setSelectedOptionId] = useState<string | null>(null);
  
  // Ref for auto-focusing input
  const inputRef = useRef<HTMLTextAreaElement>(null);

  // Determine what data we're working with
  const isDecisionMode = !!decision;
  
  // Normalize the data into a common format
  const normalizedOptions: Array<{
    id: string;
    text: string;
    hint?: string;
    isSelected?: boolean;
    alignment?: ChoiceAlignment;
  }> = isDecisionMode
    ? (decision.options || []).map(opt => ({
        id: opt.id,
        text: opt.text,
        hint: opt.hint,
        isSelected: opt.id === decision.selectedOptionId || opt.id === selectedOptionId,
        alignment: opt.alignment,
      }))
    : (choices || []).map(choice => ({
        id: choice.id,
        text: choice.text,
        isSelected: choice.isSelected || choice.id === selectedOptionId,
        alignment: 'neutral' as ChoiceAlignment, // Default for simple choices
      }));

<<<<<<< HEAD
  // Use normalized options without custom input option
=======
  // Use the normalized options as-is when custom input is enabled
>>>>>>> f9f4f5d4
  const allOptions = normalizedOptions;

  // Determine the prompt text
  const displayPrompt = prompt || (isDecisionMode ? decision.prompt : 'What will you do?');

<<<<<<< HEAD
  // Auto-focus input when custom input is enabled
  useEffect(() => {
    if (enableCustomInput && inputRef.current) {
      inputRef.current.focus();
    }
  }, [enableCustomInput]);

=======
>>>>>>> f9f4f5d4
  // Handle option selection
  const handleOptionSelect = useCallback((optionId: string) => {
    setSelectedOptionId(optionId);
    onSelect(optionId);
  }, [onSelect]);

  // Handle custom input submission
  const handleCustomSubmit = useCallback(() => {
    const trimmedText = customInputText.trim();
    if (trimmedText && onCustomSubmit) {
      onCustomSubmit(trimmedText);
      setCustomInputText('');
    }
  }, [customInputText, onCustomSubmit]);

  // Handle Enter key in textarea
  const handleKeyPress = useCallback((e: React.KeyboardEvent<HTMLTextAreaElement>) => {
    if (e.key === 'Enter' && !e.shiftKey) {
      e.preventDefault();
      handleCustomSubmit();
    }
  }, [handleCustomSubmit]);

  // Handle input change with character limit
  const handleInputChange = useCallback((e: React.ChangeEvent<HTMLTextAreaElement>) => {
    const value = e.target.value;
    if (value.length <= maxCustomLength) {
      setCustomInputText(value);
    }
  }, [maxCustomLength]);

  // Calculate character count styling
  const characterCount = customInputText.length;
  const characterCountClass = characterCount >= maxCustomLength 
    ? 'text-red-600' 
    : characterCount >= maxCustomLength * 0.8 
    ? 'text-amber-600' 
    : 'text-gray-500';

  // Don't render if no options and custom input is disabled
  if (allOptions.length === 0 && !enableCustomInput) {
    return null;
  }

  return (
    <div 
      data-testid="choice-selector" 
      className={`choice-selector mt-6 ${className}`}
    >
      <h3 
        className="text-lg font-semibold mb-2" 
        id="choices-heading"
      >
        {displayPrompt}
      </h3>
      
<<<<<<< HEAD
      {/* Custom input field - shown first when enabled */}
      {enableCustomInput && (
        <div className="mb-4 bg-gray-50 p-4 rounded border">
          <textarea
            id="custom-input"
=======
      {/* Custom input field - shown at top when enabled */}
      {enableCustomInput && (
        <div className="mb-6 bg-gray-50 p-6 rounded-lg border-2 border-gray-200">
          <textarea
>>>>>>> f9f4f5d4
            ref={inputRef}
            value={customInputText}
            onChange={handleInputChange}
            onKeyPress={handleKeyPress}
            placeholder={customInputPlaceholder}
            disabled={isDisabled}
            aria-label="Custom response input"
            className="w-full p-2 border rounded resize-none focus:outline-none focus:ring-2 focus:ring-blue-500 disabled:opacity-50"
            rows={3}
          />
          <div className="flex justify-between items-center mt-2">
            <span className={`text-sm ${characterCountClass}`}>
              {characterCount}/{maxCustomLength}
            </span>
            <button
              onClick={handleCustomSubmit}
              disabled={isDisabled || !customInputText.trim()}
              className="px-4 py-1 bg-blue-600 text-white rounded text-sm hover:bg-blue-700 disabled:opacity-50 disabled:cursor-not-allowed"
            >
              Submit
            </button>
          </div>
        </div>
      )}
      
<<<<<<< HEAD
      {/* Label for suggested actions */}
      {allOptions.length > 0 && (
        <div className="mb-2">
          <span className="text-sm font-medium text-gray-600">Or try a suggested action:</span>
        </div>
      )}
      
      {/* Regular choice options */}
      <div 
        className="space-y-2" 
        role="radiogroup" 
        aria-labelledby="choices-heading"
      >
        {allOptions.map((option) => (
          <button
            key={option.id}
            data-testid={`choice-option-${option.id}`}
            className={`block w-full text-left p-3 border rounded transition-colors ${
              option.isSelected
                ? 'bg-blue-100 border-blue-500 font-bold'
                : getAlignmentClasses(option.alignment, isDisabled)
            } ${isDisabled ? 'opacity-50 cursor-not-allowed' : 'cursor-pointer'}`}
            onClick={() => handleOptionSelect(option.id)}
            disabled={isDisabled}
            aria-checked={option.isSelected}
            role="radio"
          >
            {option.isSelected ? '➤ ' : ''}{option.text}
            {showHints && option.hint && (
              <span className="block text-sm text-gray-500 mt-1">{option.hint}</span>
            )}
          </button>
        ))}
      </div>
=======
      {/* Predefined choices */}
      {allOptions.length > 0 && (
        <div>
          <h4 className="text-sm font-medium text-gray-600 mb-3">
            Or choose a suggested action:
          </h4>
          <div 
            className="space-y-1" 
            role="radiogroup" 
            aria-labelledby="choices-heading"
          >
          {allOptions.map((option) => (
            <button
              key={option.id}
              data-testid={`choice-option-${option.id}`}
              className={`block w-full text-left p-2 border rounded text-sm transition-colors ${
                option.isSelected
                  ? 'bg-blue-100 border-blue-500 font-medium'
                  : 'bg-white hover:bg-gray-50 border-gray-200'
              } ${isDisabled ? 'opacity-50 cursor-not-allowed' : 'cursor-pointer'}`}
              onClick={() => handleOptionSelect(option.id)}
              disabled={isDisabled}
              aria-checked={option.isSelected}
              role="radio"
            >
              {option.isSelected ? '➤ ' : ''}{option.text}
              {showHints && option.hint && (
                <span className="block text-sm text-gray-500 mt-1">{option.hint}</span>
              )}
            </button>
          ))}
          </div>
        </div>
      )}
>>>>>>> f9f4f5d4
    </div>
  );
};

export default ChoiceSelector;<|MERGE_RESOLUTION|>--- conflicted
+++ resolved
@@ -1,12 +1,7 @@
 'use client';
 
-<<<<<<< HEAD
 import React, { useState, useEffect, useRef, useCallback } from 'react';
 import { Decision, ChoiceAlignment } from '@/types/narrative.types';
-=======
-import React, { useState, useRef, useCallback } from 'react';
-import { Decision } from '@/types/narrative.types';
->>>>>>> f9f4f5d4
 
 // Simple choice interface for backwards compatibility
 export interface SimpleChoice {
@@ -106,17 +101,12 @@
         alignment: 'neutral' as ChoiceAlignment, // Default for simple choices
       }));
 
-<<<<<<< HEAD
   // Use normalized options without custom input option
-=======
-  // Use the normalized options as-is when custom input is enabled
->>>>>>> f9f4f5d4
   const allOptions = normalizedOptions;
 
   // Determine the prompt text
   const displayPrompt = prompt || (isDecisionMode ? decision.prompt : 'What will you do?');
 
-<<<<<<< HEAD
   // Auto-focus input when custom input is enabled
   useEffect(() => {
     if (enableCustomInput && inputRef.current) {
@@ -124,8 +114,6 @@
     }
   }, [enableCustomInput]);
 
-=======
->>>>>>> f9f4f5d4
   // Handle option selection
   const handleOptionSelect = useCallback((optionId: string) => {
     setSelectedOptionId(optionId);
@@ -182,18 +170,11 @@
         {displayPrompt}
       </h3>
       
-<<<<<<< HEAD
       {/* Custom input field - shown first when enabled */}
       {enableCustomInput && (
         <div className="mb-4 bg-gray-50 p-4 rounded border">
           <textarea
             id="custom-input"
-=======
-      {/* Custom input field - shown at top when enabled */}
-      {enableCustomInput && (
-        <div className="mb-6 bg-gray-50 p-6 rounded-lg border-2 border-gray-200">
-          <textarea
->>>>>>> f9f4f5d4
             ref={inputRef}
             value={customInputText}
             onChange={handleInputChange}
@@ -219,7 +200,6 @@
         </div>
       )}
       
-<<<<<<< HEAD
       {/* Label for suggested actions */}
       {allOptions.length > 0 && (
         <div className="mb-2">
@@ -254,42 +234,6 @@
           </button>
         ))}
       </div>
-=======
-      {/* Predefined choices */}
-      {allOptions.length > 0 && (
-        <div>
-          <h4 className="text-sm font-medium text-gray-600 mb-3">
-            Or choose a suggested action:
-          </h4>
-          <div 
-            className="space-y-1" 
-            role="radiogroup" 
-            aria-labelledby="choices-heading"
-          >
-          {allOptions.map((option) => (
-            <button
-              key={option.id}
-              data-testid={`choice-option-${option.id}`}
-              className={`block w-full text-left p-2 border rounded text-sm transition-colors ${
-                option.isSelected
-                  ? 'bg-blue-100 border-blue-500 font-medium'
-                  : 'bg-white hover:bg-gray-50 border-gray-200'
-              } ${isDisabled ? 'opacity-50 cursor-not-allowed' : 'cursor-pointer'}`}
-              onClick={() => handleOptionSelect(option.id)}
-              disabled={isDisabled}
-              aria-checked={option.isSelected}
-              role="radio"
-            >
-              {option.isSelected ? '➤ ' : ''}{option.text}
-              {showHints && option.hint && (
-                <span className="block text-sm text-gray-500 mt-1">{option.hint}</span>
-              )}
-            </button>
-          ))}
-          </div>
-        </div>
-      )}
->>>>>>> f9f4f5d4
     </div>
   );
 };
