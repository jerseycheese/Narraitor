--- conflicted
+++ resolved
@@ -22,13 +22,10 @@
   skills: WorldSkill[];
   settings: WorldSettings;
   image?: WorldImage;
-<<<<<<< HEAD
   reference?: string;
   relationship?: 'set_in' | 'based_on';
-=======
   universeReference?: string;
   universeRelationship?: 'set_in' | 'based_on';
->>>>>>> b8c460b7
 }
 
 /**
